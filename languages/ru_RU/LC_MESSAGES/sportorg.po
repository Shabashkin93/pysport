--- conflicted
+++ resolved
@@ -1039,7 +1039,6 @@
 msgid "Penalty removing"
 msgstr "Обнуление штрафа"
 
-<<<<<<< HEAD
 msgid "scores off"
 msgstr "очки не рассчитываются"
 
@@ -1087,10 +1086,9 @@
 
 msgid "Live"
 msgstr "Онлайн"
-=======
+
 msgid "Open in browser"
 msgstr "Открыть в браузере"
 
 msgid "Save to last file"
 msgstr "Сохранить в последний файл"
->>>>>>> b56e45da
