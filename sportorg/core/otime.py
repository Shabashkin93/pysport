import datetime


class OTime:
    def __init__(self, day=0, hour=0, minute=0, sec=0, msec=0):
        self._msec = self.get_msec(day, hour, minute, sec, msec)
        self._args = None

    @property
    def day(self):
        return self.args[0]

    @property
    def hour(self):
        return self.args[1]

    @property
    def minute(self):
        return self.args[2]

    @property
    def sec(self):
        return self.args[3]

    @property
    def msec(self):
        return self.args[4]

    @property
    def args(self):
        if self._args is None:
            day = self._msec // 86400000
            hour = (self._msec % 86400000) // 3600000
            minute = ((self._msec % 86400000) % 3600000) // 60000
            sec = (((self._msec % 86400000) % 3600000) % 60000) // 1000
            msec = (((self._msec % 86400000) % 3600000) % 60000) % 1000

            self._args = day, hour, minute, sec, msec

        return self._args

    def __eq__(self, other):
<<<<<<< HEAD
        if not other:
            return False
        return self.to_msec() == other.to_msec()

    def __ne__(self, other):
        if not other:
            return True
        return self.to_msec() != other.to_msec()

    def __lt__(self, other):
        if not other:
            return False
        return self.to_msec() < other.to_msec()

=======
        if other is None:
            return False
        return self.to_msec() == other.to_msec()

>>>>>>> e0ef6a16
    def __gt__(self, other):
        if not other:
            return True
        return self.to_msec() > other.to_msec()

    def __ge__(self, other):
        return self.to_msec() >= other.to_msec()

    def __add__(self, other):
        return OTime(msec=(self.to_msec() + other.to_msec()))

    def __sub__(self, other):
        return OTime(msec=(self.to_msec() - other.to_msec()))

    def __int__(self):
        return self.to_msec()

    def __str__(self):
        return '{}:{}:{}'.format(
            self.hour + self.day*24,
            self.minute if self.minute > 9 else '0' + str(self.minute),
            self.sec if self.sec > 9 else '0' + str(self.sec)
        )

<<<<<<< HEAD
    def __truediv__(self, fl):
        return OTime(msec=(int(self.to_msec() / fl)))
=======
    @classmethod
    def now(cls):
        now = datetime.datetime.now()
        return OTime(0, now.hour, now.minute, now.second, round(now.microsecond / 1000))
>>>>>>> e0ef6a16

    def replace(self, day=None, hour=None, minute=None, sec=None, msec=None):
        return OTime(
            self.if_none(day, self.day),
            self.if_none(hour, self.hour),
            self.if_none(minute, self.minute),
            self.if_none(sec, self.sec),
            self.if_none(msec, self.msec)
        )

    def copy(self):
        return OTime(msec=self.to_msec())

    def to_sec(self, n=0):
        return round(self.to_msec()/1000, n)

    def to_msec(self):
        return self._msec

    def to_time(self):
        return datetime.time(self.hour, self.minute, self.sec, self.msec*1000)

    @staticmethod
    def get_msec(day=0, hour=0, minute=0, sec=0, msec=0):
        return day*86400000 + hour*3600000 + minute*60000 + sec*1000 + msec

    @staticmethod
    def if_none(val, default=None):
        return default if val is None else val


def otime(hour=0, minute=0, sec=0, msec=0):
    return OTime(0, hour, minute, sec, msec)<|MERGE_RESOLUTION|>--- conflicted
+++ resolved
@@ -40,7 +40,6 @@
         return self._args
 
     def __eq__(self, other):
-<<<<<<< HEAD
         if not other:
             return False
         return self.to_msec() == other.to_msec()
@@ -55,12 +54,7 @@
             return False
         return self.to_msec() < other.to_msec()
 
-=======
-        if other is None:
-            return False
-        return self.to_msec() == other.to_msec()
 
->>>>>>> e0ef6a16
     def __gt__(self, other):
         if not other:
             return True
@@ -85,15 +79,13 @@
             self.sec if self.sec > 9 else '0' + str(self.sec)
         )
 
-<<<<<<< HEAD
     def __truediv__(self, fl):
         return OTime(msec=(int(self.to_msec() / fl)))
-=======
+
     @classmethod
     def now(cls):
         now = datetime.datetime.now()
         return OTime(0, now.hour, now.minute, now.second, round(now.microsecond / 1000))
->>>>>>> e0ef6a16
 
     def replace(self, day=None, hour=None, minute=None, sec=None, msec=None):
         return OTime(
