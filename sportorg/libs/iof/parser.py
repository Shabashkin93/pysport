--- conflicted
+++ resolved
@@ -21,7 +21,7 @@
         IOFParseResult('Event', event(tree, ns)),
     ]
 
-    return [result for result in results if result.data]
+    return [result for result in results if result.data is not None]
 
 
 def course_data(tree, ns):
@@ -39,7 +39,7 @@
 
         for course_control_el in course_el.findall('iof:CourseControl', ns):
             leg_length = 0
-            if course_control_el.find('iof:LegLength', ns):
+            if course_control_el.find('iof:LegLength', ns) is not None:
                 leg_length = int(course_control_el.find('iof:LegLength', ns).text)
             course['controls'].append(
                 {
@@ -74,7 +74,7 @@
             'given': person_el.find('iof:Name', ns).find('iof:Given', ns).text,
             'extensions': {},
         }
-        if birth_date_el:
+        if birth_date_el is not None:
             person['birth_date'] = birth_date_el.text
         if id_el is not None:
             person['id'] = id_el.text
@@ -82,32 +82,13 @@
         extensions_el = person_el.find('iof:Extensions', ns)
         if extensions_el:
             qual_el = extensions_el.find('orgeo:Qual', ns)
-            if qual_el:
+            if qual_el is not None:
                 person['extensions']['qual'] = qual_el.text
             bib_el = extensions_el.find('orgeo:BibNumber', ns)
-            if bib_el:
+            if bib_el is not None:
                 person['extensions']['bib'] = bib_el.text
 
         org_el = person_entry_el.find('iof:Organisation', ns)
-<<<<<<< HEAD
-        organization = {
-            'id': org_el.find('iof:Id', ns).text,
-            'name': org_el.find('iof:Name', ns).text,
-        }
-        role = org_el.find('iof:Role', ns)
-        if role:
-            role_person = role.find('iof:Person', ns)
-            organization['role_person'] = '{} {}'.format(
-                role_person.find('iof:Name', ns).find('iof:Family', ns).text,
-                role_person.find('iof:Name', ns).find('iof:Given', ns).text,
-            )
-
-        group_el = person_entry_el.find('iof:Class', ns)
-        group = {
-            'id': group_el.find('iof:Id', ns).text,
-            'name': group_el.find('iof:Name', ns).text,
-        }
-=======
         organization = None
         if org_el:
             organization = {
@@ -133,11 +114,10 @@
                 'id': group['id'],
                 'name': group['name']
             }
->>>>>>> 607dbe64
 
         control_card_el = person_entry_el.find('iof:ControlCard', ns)
         control_card = ''
-        if control_card_el:
+        if control_card_el is not None:
             control_card = control_card_el.text
 
         race_numbers = []
