import traceback

import datetime
from PyQt5.QtWidgets import QMessageBox

from sportorg.app.plugins.utils.utils import time_remove_day, int_to_time, time_to_hhmmss
from sportorg.language import _
from sportorg.core.model import Model


class Country(Model):
    def __init__(self):
        self.name = None
        self.code2 = None
        self.code3 = None
        self.digital_code = None
        self.code = None


class ResultStatus(object):
    OK = "OK"
    FINISHED = "Finished"
    MISSING_PUNCH = "MissingPunch"
    DISQUALIFIED = "Disqualified"
    DID_NOT_FINISH = "DidNotFinish"
    ACTIVE = "Active"
    INACTIVE = "Inactive"
    OVERTIME = "OverTime"
    SPORTING_WITHDRAWAL = "SportingWithdrawal"
    NOT_COMPETING = "NotCompeting"
    MOVED = "Moved"
    MOVED_UP = "MovedUp"
    DID_NOT_START = "DidNotStart"
    DID_NOT_ENTER = "DidNotEnter"
    CANCELLED = "Cancelled"


class CompetitionType(object):
    PREDETERMINED = 'Predetermined'
    SELECTION = 'Selection'
    MARKING = 'Marking'


class Address(Model):
    def __init__(self):
        self.care_of = None
        self.street = None
        self.zip_code = None
        self.city = None
        self.state = None
        self.country = Country()


class Contact(Model):
    def __init__(self):
        self.name = None
        self.value = None


class Organization(Model):
    def __init__(self):
        self.name = None
        self.address = Address()
        self.contact = Contact()
        self.country = Country()
        self.city = None
        self.region = None
        self.count_person = 0


class CourseControl(Model):
    def __init__(self):
        self.code = None
        self.length = None
        self.order = None

    def __eq__(self, other):
        return self.code == other.code


class Course(Model):
<<<<<<< HEAD
    def __init__(self):
        self.name = None
        self.type = None
        self.bib = None
        self.length = None
        self.climb = None
        self.controls = [] # type: List[CourseControl]
        self.count_person = 0
        self.count_group = 0
=======
    name = None
    type = None
    bib = None
    length = None
    climb = None
    controls = []  # type: List[CourseControl]
    count_person = 0
    count_group = 0
>>>>>>> ace278e1

    def get_code_list(self):
        ret = []
        for i in self.controls:
            assert isinstance(i, CourseControl)
            ret.append(str(i.code))
        return ret

    def __eq__(self, other):
        if len(self.controls) != len(other.controls):
            return False
        for i in range(len(self.controls)):
            if self.controls[i] != other.controls[i]:
                return False

        return True


class Group(Model):
    def __init__(self):
        self.name = None
        self.course = Course()
        self.price = None
        self.long_name = None
        self.sex = None

        self.min_age = None
        self.max_age = None

        self.max_time = None  # datetime
        self.qual_assign_text = None
        self.start_interval = None
        self.start_corridor = None
        self.order_in_corridor = 0

        self.first_number = None
        self.count_person = 0
        self.count_finished = 0

    def get_count_finished(self):
        return self.count_finished

    def get_count_all(self):
        return self.count_person


class Result(Model):
<<<<<<< HEAD
    def __init__(self):
        self.card_number = None
        self.start_time = None
        self.finish_time = None
        self.punches = []
        self.penalty_time = None  # time of penalties (marked route, false start)
        self.penalty_laps = None  # count of penalty legs (marked route)
        self.status = 0
        self.result = None  # time in seconds * 100 (int)
        self.place = None

        self.person = None  # type: Person reverse link to person
=======
    card_number = None
    start_time = None
    finish_time = None
    punches = []
    penalty_time = None  # time of penalties (marked route, false start)
    penalty_laps = None  # count of penalty legs (marked route)
    status = ''
    result = None  # time in seconds * 100 (int)
    place = None

    person = None  # type: Person
>>>>>>> ace278e1

    def __repr__(self):
        punches = ''
        for punch in self.punches:
            punches += '{} — {}\n'.format(punch[0], punch[1])

        return """
Card number: {}
Start: {}
Finish: {}
Person: {}
Punches:
{}""".format(self.card_number, self.start_time, self.finish_time, self.person, punches)

    def __eq__(self, other):
        eq = self.card_number == other.card_number
        eq = eq and self.start_time == other.start_time
        eq = eq and self.finish_time == other.finish_time
        eq = eq and self.punches == other.punches
        return eq

    def __gt__(self, other):
        if self.status is not None and other.status is not None:
            if self.status == ResultStatus.OK and other.status != ResultStatus.OK:
                return True
        return self.result > other.result

    def get_result(self):
        if self.status != 0 and self.status != ResultStatus.OK:
            return None

        if not self.person:
            return None

        return time_to_hhmmss(self.get_finish_time() - self.get_start_time())

    def get_result_for_sort(self):
        ret = 0
        if self.status != 0 and self.status != ResultStatus.OK:
            ret += 24 * 3600 * 100

        delta = self.get_finish_time() - self.get_start_time()
        ret += delta.seconds * 100
        return ret

    def get_start_time(self):
        obj = race()
        start_source = obj.get_setting('start_source', 'protocol')
        if start_source == 'protocol':
            if self.person:
                return time_remove_day(self.person.start_time)
        elif start_source == 'station':
            return time_remove_day(self.start_time)
        elif start_source == 'cp':
            pass
        elif start_source == 'gate':
            pass

        return int_to_time(0)

    def get_finish_time(self):
        obj = race()
        finish_source = obj.get_setting('finish_source', 'station')
        if finish_source == 'station':
            return time_remove_day(self.finish_time)
        elif finish_source == 'cp':
            pass
        elif finish_source == 'beam':
            pass

        return datetime.datetime.now()


class Person(Model):
<<<<<<< HEAD
    def __init__(self):
        self.name = None
        self.surname = None
        self.sex = None

        self.card_number = None
        self.bib = 0
        self.result = None  # type: Result
        self.results = {}  # type: Dict[str, Result]

        self.year = None  # sometime we have only year of birth
        self.birth_date = None  # datetime
        self.organization = None
        self.group = None
        self.nationality = None  # type: Country
        self.address = None  # type: Address
        self.contact = []  # type: List[Contact]
        self.world_code = None  # WRE ID for orienteering and the same
        self.national_code = None
        self.rank = None  # position/scores in word ranking
        self.qual = None  # qualification, used in Russia only
        self.is_out_of_competition = False  # e.g. 20-years old person, running in M12
        self.comment = None

        self.start_time = None
        self.start_group = 0
=======
    name = None
    surname = None
    sex = None

    card_number = None
    bib = 0
    result = None  # type: Result
    results = {}  # type: Dict[str, Result]

    year = None  # sometime we have only year of birth
    birth_date = None  # datetime
    organization = None
    group = None  # type: Group
    nationality = None  # type: Country
    address = None  # type: Address
    contact = []  # type: List[Contact]
    world_code = None  # WRE ID for orienteering and the same
    national_code = None
    rank = None  # position/scores in word ranking
    qual = None  # qualification, used in Russia only
    is_out_of_competition = False  # e.g. 20-years old person, running in M12
    comment = None

    start_time = None
    start_group = 0
>>>>>>> ace278e1


class RaceData(Model):
    def __init__(self):
        self.name = None
        self.organisation = None
        self.start_time = None
        self.end_time = None
        self.live_url = None


class Race(Model):
    def __init__(self):
        self.data = RaceData()
        self.courses = []  # type: List[Course]
        self.groups = []  # type: List[Group]
        self.persons = []  # type: List[Person]
        self.results = []  # type: List[Result]
        self.organizations = []  # type: List[Organization]
        self.settings = {}

    def set_setting(self, setting, value):
        self.settings[setting] = value

    def get_setting(self, setting, nvl_value=''):
        if setting in self.settings:
            return self.settings[setting]
        else:
            return nvl_value

    def delete_persons(self, indexes, table):
        try:
            indexes = sorted(indexes, reverse=True)
            for i in indexes:
                del self.persons[i]
        except:
            traceback.print_exc()

    def delete_results(self, indexes, table):
        try:
            indexes = sorted(indexes, reverse=True)
            for i in indexes:
                del self.results[i]

        except:
            traceback.print_exc()

    def delete_groups(self, indexes, table):
        try:
            race().update_counters()
            for i in indexes:
                group = self.groups[i]  # type: Group
                if group.count_person > 0:
                    QMessageBox.question(table,
                                         _('Abort'),
                                         _('Cannot remove group') + ' ' + group.name)
                    return False

            indexes = sorted(indexes, reverse=True)
            for i in indexes:
                del self.groups[i]

        except:
            traceback.print_exc()
            return False
        return True

    def delete_courses(self, indexes, table):
        try:
            race().update_counters()
            for i in indexes:
                course = self.courses[i]  # type: Course
                if course.count_group > 0:
                    QMessageBox.question(table,
                                         _('Abort'),
                                         _('Cannot remove course') + ' ' + course.name)
                    return False

            indexes = sorted(indexes, reverse=True)

            for i in indexes:
                del self.courses[i]

        except:
            traceback.print_exc()
            return False
        return True

    def delete_organizations(self, indexes, table):
        try:
            race().update_counters()
            for i in indexes:
                organization = self.organizations[i]  # type: Organization
                if organization.count_person > 0:
                    QMessageBox.question(table,
                                         _('Abort'),
                                         _('Cannot remove organization') + ' ' + organization.name)
                    return False
            indexes = sorted(indexes, reverse=True)

            for i in indexes:
                del self.organizations[i]

        except:
            traceback.print_exc()
            return False
        return True

    def add_new_person(self):
        new_person = Person()
        new_person.name = '_new'
        race().persons.insert(0, new_person)

    def add_new_result(self):
        new_result = Result()
        new_result.finish_time = datetime.datetime.now()
        race().results.insert(0, new_result)

    def add_new_group(self):
        new_group = Group()
        new_group.name = '_new'
        race().groups.insert(0, new_group)

    def add_new_course(self):
        new_course = Course()
        new_course.name = '_new'
        race().courses.insert(0, new_course)

    def add_new_organization(self):
        new_organization = Organization()
        new_organization.name = '_new'
        race().organizations.insert(0, new_organization)

    def update_counters(self):
        # recalculate group counters
        for i in self.groups:
            i.count_person = 0

        for i in self.persons:
            assert isinstance(i, Person)
            if i.group is not None:
                i.group.count_person += 1

        # recalculate course counters
        for i in self.courses:
            i.count_person = 0
            i.count_group = 0

        for i in self.groups:
            assert isinstance(i, Group)
            if i.course is not None:
                i.course.count_person += i.count_person
                i.course.count_group += 1

        # recalculate team counters
        for i in self.organizations:
            i.count_person = 0

        for i in self.persons:
            assert isinstance(i, Person)
            if i.organization is not None:
                i.organization.count_person += 1

    def get_persons_by_group(self, group):
        return find(self.persons, group=group, return_all=True)


def create(obj, **kwargs):
    return obj.create(**kwargs)


def update(obj, **kwargs):
    obj.update(**kwargs)


def find(iterable: list, **kwargs):
    if len(kwargs.items()) == 0:
        return None
    return_all = kwargs.pop('return_all', False)
    results = []
    for item in iterable:
        f = True
        for key, value in kwargs.items():
            if getattr(item, key) != value:
                f = False
        if f:
            if return_all:
                results.append(item)
            else:
                return item
    if len(results):
        return results
    else:
        return None


event = [create(Race)]


def race(day=None):
    if day is None:
        # TODO: from settings
        day = 0
    else:
        day -= 1

    if day < len(event):
        return event[day]
    else:
        return Race()<|MERGE_RESOLUTION|>--- conflicted
+++ resolved
@@ -79,7 +79,6 @@
 
 
 class Course(Model):
-<<<<<<< HEAD
     def __init__(self):
         self.name = None
         self.type = None
@@ -89,16 +88,6 @@
         self.controls = [] # type: List[CourseControl]
         self.count_person = 0
         self.count_group = 0
-=======
-    name = None
-    type = None
-    bib = None
-    length = None
-    climb = None
-    controls = []  # type: List[CourseControl]
-    count_person = 0
-    count_group = 0
->>>>>>> ace278e1
 
     def get_code_list(self):
         ret = []
@@ -146,7 +135,6 @@
 
 
 class Result(Model):
-<<<<<<< HEAD
     def __init__(self):
         self.card_number = None
         self.start_time = None
@@ -159,19 +147,6 @@
         self.place = None
 
         self.person = None  # type: Person reverse link to person
-=======
-    card_number = None
-    start_time = None
-    finish_time = None
-    punches = []
-    penalty_time = None  # time of penalties (marked route, false start)
-    penalty_laps = None  # count of penalty legs (marked route)
-    status = ''
-    result = None  # time in seconds * 100 (int)
-    place = None
-
-    person = None  # type: Person
->>>>>>> ace278e1
 
     def __repr__(self):
         punches = ''
@@ -246,7 +221,6 @@
 
 
 class Person(Model):
-<<<<<<< HEAD
     def __init__(self):
         self.name = None
         self.surname = None
@@ -273,33 +247,6 @@
 
         self.start_time = None
         self.start_group = 0
-=======
-    name = None
-    surname = None
-    sex = None
-
-    card_number = None
-    bib = 0
-    result = None  # type: Result
-    results = {}  # type: Dict[str, Result]
-
-    year = None  # sometime we have only year of birth
-    birth_date = None  # datetime
-    organization = None
-    group = None  # type: Group
-    nationality = None  # type: Country
-    address = None  # type: Address
-    contact = []  # type: List[Contact]
-    world_code = None  # WRE ID for orienteering and the same
-    national_code = None
-    rank = None  # position/scores in word ranking
-    qual = None  # qualification, used in Russia only
-    is_out_of_competition = False  # e.g. 20-years old person, running in M12
-    comment = None
-
-    start_time = None
-    start_group = 0
->>>>>>> ace278e1
 
 
 class RaceData(Model):
