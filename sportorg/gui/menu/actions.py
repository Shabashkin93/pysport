import logging
from typing import Any, Dict, Type

from PySide2 import QtCore
from PySide2.QtWidgets import QApplication, QMessageBox

from sportorg import config
from sportorg.common.otime import OTime
from sportorg.gui.dialogs.about import AboutDialog
from sportorg.gui.dialogs.cp_delete import CPDeleteDialog
from sportorg.gui.dialogs.entry_filter import DialogFilter
from sportorg.gui.dialogs.entry_mass_edit import MassEditDialog
from sportorg.gui.dialogs.event_properties import EventPropertiesDialog
from sportorg.gui.dialogs.file_dialog import get_open_file_name, get_save_file_name
from sportorg.gui.dialogs.live_dialog import LiveDialog
from sportorg.gui.dialogs.not_start_dialog import NotStartDialog
from sportorg.gui.dialogs.number_change import NumberChangeDialog
from sportorg.gui.dialogs.print_properties import PrintPropertiesDialog
from sportorg.gui.dialogs.relay_clone_dialog import RelayCloneDialog
from sportorg.gui.dialogs.relay_number_dialog import RelayNumberDialog
from sportorg.gui.dialogs.rent_cards_dialog import RentCardsDialog
from sportorg.gui.dialogs.report_dialog import ReportDialog
from sportorg.gui.dialogs.search_dialog import SearchDialog
from sportorg.gui.dialogs.settings import SettingsDialog
from sportorg.gui.dialogs.split_delete import SplitDeleteDialog
from sportorg.gui.dialogs.sportorg_import_dialog import SportOrgImportDialog
from sportorg.gui.dialogs.start_handicap_dialog import StartHandicapDialog
from sportorg.gui.dialogs.start_preparation import (
    StartPreparationDialog,
    guess_courses_for_groups,
)
from sportorg.gui.dialogs.start_time_change_dialog import StartTimeChangeDialog
from sportorg.gui.dialogs.telegram_dialog import TelegramDialog
from sportorg.gui.dialogs.text_io import TextExchangeDialog
from sportorg.gui.dialogs.timekeeping_properties import TimekeepingPropertiesDialog
from sportorg.gui.menu.action import Action
from sportorg.gui.utils.custom_controls import messageBoxQuestion
from sportorg.language import translate
from sportorg.libs.winorient.wdb import write_wdb
from sportorg.models.memory import ResultManual, ResultStatus, find, race
from sportorg.models.result.result_calculation import ResultCalculation
from sportorg.models.result.result_checker import ResultChecker
from sportorg.models.start.start_preparation import (
    copy_bib_to_card_number,
    copy_card_number_to_bib,
    guess_corridors_for_groups,
)
from sportorg.modules.backup.json import get_races_from_file
from sportorg.modules.iof import iof_xml
from sportorg.modules.live.live import live_client
from sportorg.modules.ocad import ocad
from sportorg.modules.ocad.ocad import OcadImportException
from sportorg.modules.sfr.sfrreader import SFRReaderClient
from sportorg.modules.sportident.sireader import SIReaderClient
from sportorg.modules.sportiduino.sportiduino import SportiduinoClient
from sportorg.modules.telegram.telegram import telegram_client
from sportorg.modules.updater import checker
from sportorg.modules.winorient import winorient
from sportorg.modules.winorient.wdb import WDBImportError, WinOrientBinary


class ActionFactory(type):
    actions: Dict[str, Type[Action]] = {}

    def __new__(mcs, name, *args, **kwargs) -> Any:
        cls = super().__new__(mcs, name, *args, **kwargs)
        ActionFactory.actions[name] = cls
        return cls


class NewAction(Action, metaclass=ActionFactory):
    def execute(self):
        self.app.create_file()


class SaveAction(Action, metaclass=ActionFactory):
    def execute(self):
        self.app.save_file()


class OpenAction(Action, metaclass=ActionFactory):
    def execute(self):
        file_name = get_open_file_name(
            translate('Open SportOrg file'), translate('SportOrg file (*.json)')
        )
        self.app.open_file(file_name)


class SaveAsAction(Action, metaclass=ActionFactory):
    def execute(self):
        self.app.save_file_as()


class OpenRecentAction(Action, metaclass=ActionFactory):
    def execute(self):
        pass


class CopyAction(Action, metaclass=ActionFactory):
    def execute(self):
        if self.app.current_tab not in range(5):
            return
        table = self.app.get_current_table()
        sel_model = table.selectionModel()
        data = '\t'.join(sel_model.model().get_headers()) + '\n'
        indexes = sel_model.selectedRows()
        for index in indexes:
            row = [str(row) for row in sel_model.model().get_data(index.row())]
            data += '\t'.join(row) + '\n'
        QApplication.instance().clipboard().setText(data)


class DuplicateAction(Action, metaclass=ActionFactory):
    def execute(self):
        if self.app.current_tab not in range(5):
            return
        table = self.app.get_current_table()
        sel_model = table.selectionModel()
        indexes = sel_model.selectedRows()
        if len(indexes):
            sel_model.model().duplicate(indexes[0].row())
            self.app.refresh()


class SettingsAction(Action, metaclass=ActionFactory):
    def execute(self):
        SettingsDialog().exec_()


class EventSettingsAction(Action, metaclass=ActionFactory):
    def execute(self):
        EventPropertiesDialog().exec_()


class CSVWinorientImportAction(Action, metaclass=ActionFactory):
    def execute(self):
        file_name = get_open_file_name(
            translate('Open CSV Winorient file'), translate('CSV Winorient (*.csv)')
        )
        if file_name != '':
            try:
                winorient.import_csv(file_name)
            except Exception as e:
                logging.error(str(e))
                QMessageBox.warning(
                    self.app,
                    translate('Error'),
                    translate('Import error') + ': ' + file_name,
                )
            self.app.init_model()


class WDBWinorientImportAction(Action, metaclass=ActionFactory):
    def execute(self):
        file_name = get_open_file_name(
            translate('Open WDB Winorient file'), translate('WDB Winorient (*.wdb)')
        )
        if file_name != '':
            try:
                winorient.import_wo_wdb(file_name)
            except WDBImportError as e:
                logging.error(str(e))
                logging.exception(e)
                QMessageBox.warning(
                    self.app,
                    translate('Error'),
                    translate('Import error') + ': ' + file_name,
                )
            self.app.init_model()


class OcadTXTv8ImportAction(Action, metaclass=ActionFactory):
    def execute(self):
        file_name = get_open_file_name(
            translate('Open Ocad txt v8 file'), translate('Ocad classes v8 (*.txt)')
        )
        if file_name != '':
            try:
                ocad.import_txt_v8(file_name)
            except OcadImportException as e:
                logging.error(str(e))
                QMessageBox.warning(
                    self.app,
                    translate('Error'),
                    translate('Import error') + ': ' + file_name,
                )
            self.app.init_model()


class WDBWinorientExportAction(Action, metaclass=ActionFactory):
    def execute(self):
        file_name = get_save_file_name(
            translate('Save As WDB file'),
            translate('WDB file (*.wdb)'),
            '{}_sportorg_export'.format(
                race().data.get_start_datetime().strftime('%Y%m%d')
            ),
        )
        if file_name != '':
            try:
                wb = WinOrientBinary()

                self.app.clear_filters(False)
                wdb_object = wb.export()
                self.app.apply_filters()

                write_wdb(wdb_object, file_name)
            except Exception as e:
                logging.exception(str(e))
                QMessageBox.warning(
                    self.app,
                    translate('Error'),
                    translate('Export error') + ': ' + file_name,
                )


class IOFResultListExportAction(Action, metaclass=ActionFactory):
    def execute(self):
        file_name = get_save_file_name(
            translate('Save As IOF xml'),
            translate('IOF xml (*.xml)'),
            '{}_resultList'.format(race().data.get_start_datetime().strftime('%Y%m%d')),
        )
        if file_name != '':
            try:
                iof_xml.export_result_list(file_name)
            except Exception as e:
<<<<<<< HEAD
                logging.error(str(e))
                QMessageBox.warning(
                    self.app,
                    translate('Error'),
                    translate('Export error') + ': ' + file_name,
                )
=======
                logging.exception(str(e))
                QMessageBox.warning(self.app, _('Error'), _('Export error') + ': ' + file_name)


class IOFEntryListExportAction(Action, metaclass=ActionFactory):
    def execute(self):
        file_name = get_save_file_name(_('Save As IOF xml'), _('IOF xml (*.xml)'),
                                       '{}_entryList'.format(race().data.get_start_datetime().strftime("%Y%m%d")))
        if file_name is not '':
            try:
                iof_xml.export_entry_list(file_name)
            except Exception as e:
                logging.exception(str(e))
                QMessageBox.warning(self.app, _('Error'), _('Export error') + ': ' + file_name)
>>>>>>> 607dbe64


class IOFEntryListImportAction(Action, metaclass=ActionFactory):
    def execute(self):
        file_name = get_open_file_name(
            translate('Open IOF xml'), translate('IOF xml (*.xml)')
        )
        if file_name != '':
            try:
                iof_xml.import_from_iof(file_name)
            except Exception as e:
                logging.exception(str(e))
                QMessageBox.warning(
                    self.app,
                    translate('Error'),
                    translate('Import error') + ': ' + file_name,
                )
            self.app.init_model()


class IOFStartListExportAction(Action, metaclass=ActionFactory):
    def execute(self):
        file_name = get_save_file_name(_('Save As IOF xml'), _('IOF xml (*.xml)'),
                                       '{}_startList'.format(race().data.get_start_datetime().strftime("%Y%m%d")))
        if file_name is not '':
            try:
                iof_xml.export_start_list(file_name)
            except Exception as e:
                logging.exception(str(e))
                QMessageBox.warning(self.app, _('Error'), _('Export error') + ': ' + file_name)


class IOFCompetitorListExportAction(Action, metaclass=ActionFactory):
    def execute(self):
        file_name = get_save_file_name(_('Save As IOF xml'), _('IOF xml (*.xml)'),
                                       '{}_competitorList'.format(
                                           race().data.get_start_datetime().strftime("%Y%m%d")))
        if file_name is not '':
            try:
                iof_xml.export_competitor_list(file_name)
            except Exception as e:
                logging.exception(str(e))
                QMessageBox.warning(self.app, _('Error'), _('Export error') + ': ' + file_name)


class AddObjectAction(Action, metaclass=ActionFactory):
    def execute(self):
        self.app.add_object()


class DeleteAction(Action, metaclass=ActionFactory):
    def execute(self):
        self.app.delete_object()


class TextExchangeAction(Action, metaclass=ActionFactory):
    def execute(self):
        TextExchangeDialog().exec_()
        self.app.refresh()


class MassEditAction(Action, metaclass=ActionFactory):
    def execute(self):
        if self.app.current_tab == 0:
            MassEditDialog().exec_()
            self.app.refresh()


class RefreshAction(Action, metaclass=ActionFactory):
    def execute(self):
        self.app.refresh()


class FilterAction(Action, metaclass=ActionFactory):
    def execute(self):
        if self.app.current_tab not in range(2):
            return
        table = self.app.get_current_table()
        DialogFilter(table).exec_()
        self.app.refresh()


class SearchAction(Action, metaclass=ActionFactory):
    def execute(self):
        if self.app.current_tab not in range(5):
            return
        table = self.app.get_current_table()
        SearchDialog(table).exec_()
        self.app.refresh()


class ToStartPreparationAction(Action, metaclass=ActionFactory):
    def execute(self):
        self.app.select_tab(0)


class ToRaceResultsAction(Action, metaclass=ActionFactory):
    def execute(self):
        self.app.select_tab(1)


class ToGroupsAction(Action, metaclass=ActionFactory):
    def execute(self):
        self.app.select_tab(2)


class ToCoursesAction(Action, metaclass=ActionFactory):
    def execute(self):
        self.app.select_tab(3)


class ToTeamsAction(Action, metaclass=ActionFactory):
    def execute(self):
        self.app.select_tab(4)


class StartPreparationAction(Action, metaclass=ActionFactory):
    def execute(self):
        StartPreparationDialog().exec_()
        self.app.refresh()


class GuessCoursesAction(Action, metaclass=ActionFactory):
    def execute(self):
        guess_courses_for_groups()
        self.app.refresh()


class GuessCorridorsAction(Action, metaclass=ActionFactory):
    def execute(self):
        guess_corridors_for_groups()
        self.app.refresh()


class RelayNumberAction(Action, metaclass=ActionFactory):
    def execute(self):
        if self.app.relay_number_assign:
            self.app.relay_number_assign = False
            QApplication.restoreOverrideCursor()
        else:
            self.app.relay_number_assign = True
            QApplication.setOverrideCursor(QtCore.Qt.PointingHandCursor)
            RelayNumberDialog().exec_()
        self.app.refresh()


class NumberChangeAction(Action, metaclass=ActionFactory):
    def execute(self):
        NumberChangeDialog().exec_()
        self.app.refresh()


class StartTimeChangeAction(Action, metaclass=ActionFactory):
    def execute(self):
        StartTimeChangeDialog().exec_()
        self.app.refresh()


class StartHandicapAction(Action, metaclass=ActionFactory):
    def execute(self):
        StartHandicapDialog().exec_()
        self.app.refresh()


class RelayCloneAction(Action, metaclass=ActionFactory):
    def execute(self):
        RelayCloneDialog().exec_()
        self.app.refresh()


class CopyBibToCardNumber(Action, metaclass=ActionFactory):
    def execute(self):
        msg = translate('Use bib as card number') + '?'
        reply = messageBoxQuestion(
            self.app, translate('Question'), msg, QMessageBox.Yes | QMessageBox.No
        )
        if reply == QMessageBox.Yes:
            copy_bib_to_card_number()
            self.app.refresh()


class CopyCardNumberToBib(Action, metaclass=ActionFactory):
    def execute(self):
        msg = translate('Use card number as bib') + '?'
        reply = messageBoxQuestion(
            self.app, translate('Question'), msg, QMessageBox.Yes | QMessageBox.No
        )
        if reply == QMessageBox.Yes:
            copy_card_number_to_bib()
            self.app.refresh()


class ManualFinishAction(Action, metaclass=ActionFactory):
    def execute(self):
        result = race().new_result(ResultManual)
        race().add_new_result(result)
        logging.info(translate('Manual finish'))
        self.app.refresh()


class SPORTidentReadoutAction(Action, metaclass=ActionFactory):
    def execute(self):
        SIReaderClient().toggle()


class SportiduinoReadoutAction(Action, metaclass=ActionFactory):
    def execute(self):
        SportiduinoClient().toggle()


class SFRReadoutAction(Action, metaclass=ActionFactory):
    def execute(self):
        SFRReaderClient().toggle()


class CreateReportAction(Action, metaclass=ActionFactory):
    def execute(self):
        ReportDialog().exec_()


class SplitPrintoutAction(Action, metaclass=ActionFactory):
    def execute(self):
        self.app.split_printout_selected()


class RecheckingAction(Action, metaclass=ActionFactory):
    def execute(self):
        ResultChecker.check_all()
        ResultCalculation(race()).process_results()
        self.app.refresh()


class GroupFinderAction(Action, metaclass=ActionFactory):
    def execute(self):
        obj = race()
        indices = self.app.get_selected_rows()
        results = obj.results
        for index in indices:
            if index < 0:
                continue
            if index >= len(results):
                break
            result = results[index]
            if result.person and result.status in [ResultStatus.MISSING_PUNCH]:
                for group in obj.groups:
                    if result.check(group.course):
                        result.person.group = group
                        result.status = ResultStatus.OK
                        break
        self.app.refresh()


class PenaltyCalculationAction(Action, metaclass=ActionFactory):
    def execute(self):
        logging.debug('Penalty calculation start')
        for result in race().results:
            if result.person:
                ResultChecker.calculate_penalty(result)
        logging.debug('Penalty calculation finish')
        ResultCalculation(race()).process_results()
        self.app.refresh()


class PenaltyRemovingAction(Action, metaclass=ActionFactory):
    def execute(self):
        logging.debug('Penalty removing start')
        for result in race().results:
            result.penalty_time = OTime(msec=0)
            result.penalty_laps = 0
        logging.debug('Penalty removing finish')
        ResultCalculation(race()).process_results()
        self.app.refresh()


class ChangeStatusAction(Action, metaclass=ActionFactory):
    def execute(self):
        if self.app.current_tab != 1:
            logging.warning(translate('No result selected'))
            return
        obj = race()

        status_dict = {
            ResultStatus.NONE: ResultStatus.OK,
            ResultStatus.OK: ResultStatus.DISQUALIFIED,
            ResultStatus.DISQUALIFIED: ResultStatus.DID_NOT_START,
            ResultStatus.DID_NOT_START: ResultStatus.DID_NOT_FINISH,
            ResultStatus.DID_NOT_FINISH: ResultStatus.RESTORED,
            ResultStatus.RESTORED: ResultStatus.OK,
        }

        table = self.app.get_result_table()
        index = table.currentIndex().row()
        if index < 0:
            index = 0
        if index >= len(obj.results):
            mes = QMessageBox()
            mes.setText(translate('No results to change status'))
            mes.exec_()
            return
        result = obj.results[index]
        if result.status in status_dict:
            result.status = status_dict[result.status]
        else:
            result.status = ResultStatus.OK
        self.app.refresh()


class SetDNSNumbersAction(Action, metaclass=ActionFactory):
    def execute(self):
        NotStartDialog().exec_()
        self.app.refresh()


class CPDeleteAction(Action, metaclass=ActionFactory):
    def execute(self):
        CPDeleteDialog().exec_()
        self.app.refresh()


class SplitDeleteAction(Action, metaclass=ActionFactory):
    def execute(self):
        SplitDeleteDialog().exec_()
        self.app.refresh()


class AddSPORTidentResultAction(Action, metaclass=ActionFactory):
    def execute(self):
        result = race().new_result()
        race().add_new_result(result)
        logging.info('SPORTident result')
        self.app.get_result_table().model().init_cache()
        self.app.refresh()


class TimekeepingSettingsAction(Action, metaclass=ActionFactory):
    def execute(self):
        TimekeepingPropertiesDialog().exec_()
        self.app.refresh()


class PrinterSettingsAction(Action, metaclass=ActionFactory):
    def execute(self):
        PrintPropertiesDialog().exec_()


class LiveSettingsAction(Action, metaclass=ActionFactory):
    def execute(self):
        LiveDialog().exec_()
        self.app.refresh()


class TelegramSettingsAction(Action, metaclass=ActionFactory):
    def execute(self):
        TelegramDialog().exec_()


class TelegramSendAction(Action, metaclass=ActionFactory):
    def execute(self):
        try:
            if not self.app.current_tab == 1:
                logging.warning(translate('No result selected'))
                return
            items = race().results
            indexes = self.app.get_selected_rows()
            for index in indexes:
                if index < 0:
                    continue
                if index >= len(items):
                    pass
                telegram_client.send_result(items[index])
        except Exception as e:
            logging.error(str(e))


class OnlineSendAction(Action, metaclass=ActionFactory):
    def execute(self):
        try:
            items = []
            if self.app.current_tab == 0:
                items = race().persons
            if self.app.current_tab == 1:
                items = race().results
            if self.app.current_tab == 2:
                items = race().groups
            if self.app.current_tab == 3:
                items = race().courses
            if self.app.current_tab == 4:
                items = race().organizations
            indexes = self.app.get_selected_rows()
            if not indexes:
                return
            selected_items = []
            for index in indexes:
                if index < 0:
                    continue
                if index >= len(items):
                    pass
                selected_items.append(items[index])
            live_client.send(selected_items)
        except Exception as e:
            logging.exception(e)


class AboutAction(Action, metaclass=ActionFactory):
    def execute(self):
        AboutDialog().exec_()


class CheckUpdatesAction(Action, metaclass=ActionFactory):
    def execute(self):
        try:
            if not checker.check_version(config.VERSION):
                message = translate('Update available') + ' ' + checker.get_version()
            else:
                message = translate('You are using the latest version')

            QMessageBox.information(self.app, translate('Info'), message)
        except Exception as e:
            logging.error(str(e))
            QMessageBox.warning(self.app, translate('Error'), str(e))


class AssignResultByBibAction(Action, metaclass=ActionFactory):
    def execute(self):
        for result in race().results:
            if result.person is None and result.bib:
                result.person = find(race().persons, bib=result.bib)
        self.app.refresh()


class AssignResultByCardNumberAction(Action, metaclass=ActionFactory):
    def execute(self):
        for result in race().results:
            if result.person is None and result.card_number:
                result.person = find(race().persons, card_number=result.card_number)
        self.app.refresh()


class ImportSportOrgAction(Action, metaclass=ActionFactory):
    def execute(self):
        file_name = get_open_file_name(
            translate('Open SportOrg json'), translate('SportOrg (*.json)')
        )
        if file_name != '':
            with open(file_name) as f:
                attr = get_races_from_file(f)
            SportOrgImportDialog(*attr).exec_()
            self.app.refresh()


class RentCardsAction(Action, metaclass=ActionFactory):
    def execute(self):
        RentCardsDialog().exec_()
        self.app.refresh()<|MERGE_RESOLUTION|>--- conflicted
+++ resolved
@@ -225,29 +225,30 @@
             try:
                 iof_xml.export_result_list(file_name)
             except Exception as e:
-<<<<<<< HEAD
                 logging.error(str(e))
                 QMessageBox.warning(
                     self.app,
                     translate('Error'),
                     translate('Export error') + ': ' + file_name,
                 )
-=======
-                logging.exception(str(e))
-                QMessageBox.warning(self.app, _('Error'), _('Export error') + ': ' + file_name)
-
 
 class IOFEntryListExportAction(Action, metaclass=ActionFactory):
     def execute(self):
-        file_name = get_save_file_name(_('Save As IOF xml'), _('IOF xml (*.xml)'),
-                                       '{}_entryList'.format(race().data.get_start_datetime().strftime("%Y%m%d")))
-        if file_name is not '':
+        file_name = get_save_file_name(
+            translate('Save As IOF xml'),
+            translate('IOF xml (*.xml)'),
+            '{}_entryList'.format(race().data.get_start_datetime().strftime('%Y%m%d')),
+        )
+        if file_name != '':
             try:
                 iof_xml.export_entry_list(file_name)
             except Exception as e:
-                logging.exception(str(e))
-                QMessageBox.warning(self.app, _('Error'), _('Export error') + ': ' + file_name)
->>>>>>> 607dbe64
+                logging.error(str(e))
+                QMessageBox.warning(
+                    self.app,
+                    translate('Error'),
+                    translate('Export error') + ': ' + file_name,
+                )
 
 
 class IOFEntryListImportAction(Action, metaclass=ActionFactory):
